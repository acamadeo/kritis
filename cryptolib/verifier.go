/*
Copyright 2020 Google LLC

Licensed under the Apache License, Version 2.0 (the "License");
you may not use this file except in compliance with the License.
You may obtain a copy of the License at

    http://www.apache.org/licenses/LICENSE-2.0

Unless required by applicable law or agreed to in writing, software
distributed under the License is distributed on an "AS IS" BASIS,
WITHOUT WARRANTIES OR CONDITIONS OF ANY KIND, either express or implied.
See the License for the specific language governing permissions and
limitations under the License.
*/

package cryptolib

import "errors"

// Verifier contains methods to validate an Attestation.
type Verifier interface {
	// VerifyAttestation verifies whether an Attestation satisfies at least one
	// of the public keys under an image. This function finds the public key
	// whose ID matches the attestation's PublicKeyID, and uses this key to
	// verify the signature.
	VerifyAttestation(att *Attestation, publicKeySet []PublicKey, image string) error
}

// PublicKey stores public key material for all key types.
type PublicKey struct {
	// KeyData holds the raw key material which can verify a signature.
	KeyData []byte
	// ID uniquely identifies this public key. For PGP, this should be the
	// OpenPGP RFC4880 V4 fingerprint of the key.
	ID string
}

type verifier struct{}

// NewVerifier creates a Verifier interface for verifying Attestations.
func NewVerifier() Verifier {
	return &verifier{}
}

// VerifyAttestation verifies an Attestation. See Verifier for more details.
func (v *verifier) VerifyAttestation(att *Attestation, publicKeySet []PublicKey, imageDigest string) error {
	var (
		err     error
		payload []byte
	)

	// Extract the public key from `publicKeySet` whose ID matches the one in
	// `att`.
	// TODO: Replace no-op with correct implementation.
	publicKey := publicKeySet[0]

	switch att.extractKeyMode() {
	case Pkix:
		err = verifyPkix(att.Signature, att.SerializedPayload, publicKey.KeyData)
		payload = att.SerializedPayload
	case Pgp:
		payload, err = verifyPgp(att.Signature, publicKey.KeyData)
	case Jwt:
		payload, err = verifyJwt(att.Signature, publicKey.KeyData)
	default:
		return errors.New("signature uses an unsupported key mode")
	}
	if err != nil {
		return err
	}

	// Extract the payload into an AuthenticatedAttestation, whose contents we
	// can trust.
	actual := formAuthenticatedAttestation(payload)
	return checkAuthenticatedAttestation(actual, imageDigest)
}

func verifyPkix(signature []byte, payload []byte, publicKey []byte) error {
	return errors.New("verify pkix not implemented")
}

<<<<<<< HEAD
=======
func verifyPgp(signature []byte, publicKey []byte) ([]byte, error) {
	return []byte{}, errors.New("verify pgp not implemented")
}

>>>>>>> 44a96722
func verifyJwt(signature []byte, publicKey []byte) ([]byte, error) {
	return []byte{}, errors.New("verify jwt not implemented")
}

// AuthenticatedAttestation contains data that is extracted from an Attestation
// only after its signature has been verified. The contents of an Attestation
// payload should never be analyzed directly, as it may or may not be verified.
// Instead, these should be extracted into an AuthenticatedAttestation and
// analyzed from there.
// NOTE: The concept and usefulness of an AuthenticatedAttestation are still
// under discussion and is subject to change.
type AuthenticatedAttestation struct {
	ImageDigest string
}

func formAuthenticatedAttestation(payload []byte) AuthenticatedAttestation {
	return AuthenticatedAttestation{}
}

// Check that the data within the Attestation payload matches what we expect.
// NOTE: This is a simple comparison for plain attestations, but it would be
// more complex for rich attestations.
func checkAuthenticatedAttestation(actual AuthenticatedAttestation, imageDigest string) error {
	if actual.ImageDigest != imageDigest {
		return errors.New("invalid payload for authenticated attestation")
	}
	return nil
}<|MERGE_RESOLUTION|>--- conflicted
+++ resolved
@@ -80,13 +80,6 @@
 	return errors.New("verify pkix not implemented")
 }
 
-<<<<<<< HEAD
-=======
-func verifyPgp(signature []byte, publicKey []byte) ([]byte, error) {
-	return []byte{}, errors.New("verify pgp not implemented")
-}
-
->>>>>>> 44a96722
 func verifyJwt(signature []byte, publicKey []byte) ([]byte, error) {
 	return []byte{}, errors.New("verify jwt not implemented")
 }
