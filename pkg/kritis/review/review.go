/*
Copyright 2018 Google LLC

Licensed under the Apache License, Version 2.0 (the "License");
you may not use this file except in compliance with the License.
You may obtain a copy of the License at

    http://www.apache.org/licenses/LICENSE-2.0

Unless required by applicable law or agreed to in writing, software
distributed under the License is distributed on an "AS IS" BASIS,
WITHOUT WARRANTIES OR CONDITIONS OF ANY KIND, either express or implied.
See the License for the specific language governing permissions and
limitations under the License.
*/

package review

import (
	"fmt"

	"github.com/golang/glog"
	"github.com/grafeas/kritis/pkg/kritis/apis/kritis/v1beta1"
	"github.com/grafeas/kritis/pkg/kritis/crd/authority"
	"github.com/grafeas/kritis/pkg/kritis/crd/securitypolicy"
	"github.com/grafeas/kritis/pkg/kritis/metadata"
	"github.com/grafeas/kritis/pkg/kritis/metadata/grafeas"
	"github.com/grafeas/kritis/pkg/kritis/policy"
	"github.com/grafeas/kritis/pkg/kritis/secrets"
	"github.com/grafeas/kritis/pkg/kritis/util"
	"github.com/grafeas/kritis/pkg/kritis/violation"
	v1 "k8s.io/api/core/v1"
)

type Reviewer struct {
	config *Config
}

type Config struct {
	Validate  securitypolicy.ValidateFunc
	Secret    secrets.Fetcher
	Auths     authority.Fetcher
	Strategy  violation.Strategy
	IsWebhook bool
}

func New(c *Config) Reviewer {
	return Reviewer{
		config: c,
	}
}

// Flatten allowlist from a list of generic attestation policies
func generateGapAllowlist(gaps []v1beta1.GenericAttestationPolicy) []string {
	allowlist := []string{}
	for _, gap := range gaps {
		for _, pattern := range gap.Spec.AdmissionAllowlistPatterns {
			allowlist = append(allowlist, pattern.NamePattern)
		}
<<<<<<< HEAD
	}
	return allowlist
}

// reviewImageWithGAP reviews single image against a single generic attestation policy
func (r Reviewer) reviewImageWithGAP(image string, gap v1beta1.GenericAttestationPolicy, c metadata.ReadOnlyClient) (bool, []string, error) {
	glog.Infof("Validating against GenericAttestationPolicy %s", gap.Name)

	// Get all AttestationAuthorities in this policy.
	auths, err := r.getAttestationAuthoritiesForGAP(gap)
	if err != nil {
		return false, nil, err
	}

	notAttestedBy, _ := r.findUnsatisfiedAuths(image, auths, c)
	if len(notAttestedBy) == 0 {
		glog.Infof("Image is attested by gap %s", gap.Name)
		return true, make([]string, 0), nil
	}

	notAttestedAuthNames := make([]string, len(notAttestedBy))
	for i, notAttestedAuth := range notAttestedBy {
		notAttestedAuthNames[i] = notAttestedAuth.Name
	}
	glog.Infof("Image is missing attestations from %+q in gap %s", notAttestedAuthNames, gap.Name)

	return false, notAttestedAuthNames, nil
}

func (r Reviewer) checkGAPs(gaps []v1beta1.GenericAttestationPolicy) error {
	for _, gap := range gaps {
		// Get all AttestationAuthorities in this policy.
		auths, err := r.getAttestationAuthoritiesForGAP(gap)
		if err != nil {
			return err
		}
		if len(auths) == 0 {
			return fmt.Errorf("Generic attestation policy %s did not specify any attestation authority.", gap.Name)
		}
	}
	return nil
}

// ReviewGAP reviews images against generic attestation policies
func (r Reviewer) ReviewGAP(images []string, gaps []v1beta1.GenericAttestationPolicy, pod *v1.Pod, c metadata.ReadOnlyClient) error {
	// If no policy found, images should be admitted.
	if len(gaps) == 0 {
		glog.Info("No Generic Attestation Policies found")
		return nil
=======
>>>>>>> fea1bd99
	}
	return allowlist
}

// reviewImageWithGAP reviews single image against a single generic attestation policy
// It returns:
//   - (bool) whether the image is attested
//   - ([] string) a list of unsatisfied attestation authority names
//   - (err) error if fails to get attestation authorities from policy
func (r Reviewer) reviewImageWithGAP(image string, gap v1beta1.GenericAttestationPolicy, c metadata.ReadOnlyClient) (bool, []string, error) {
	glog.Infof("Validating against GenericAttestationPolicy %s", gap.Name)

<<<<<<< HEAD
	// Check if all GAPs are well-formed.
	if err := r.checkGAPs(gaps); err != nil {
		return err
	}
	images = util.RemoveGloballyAllowedImages(images)
	images = util.RemoveGapAllowedImages(images, generateGapAllowlist(gaps))

	if len(images) == 0 {
		glog.Infof("images are all globally or gap allowed, returning successful status: %s", images)
		return nil
	}

	allImgsAttested := true
=======
	// Get all AttestationAuthorities in this policy.
	auths, err := r.getAttestationAuthoritiesForGAP(gap)
	if err != nil {
		return false, nil, err
	}

	notAttestedAuthNames := r.findUnsatisfiedAuthNames(image, auths, c)
	if len(notAttestedAuthNames) == 0 {
		glog.Infof("Image is attested by gap %s", gap.Name)
		return true, make([]string, 0), nil
	}

	glog.Infof("Image is missing attestations from %+q in gap %s", notAttestedAuthNames, gap.Name)
	return false, notAttestedAuthNames, nil
}

func (r Reviewer) checkGAPs(gaps []v1beta1.GenericAttestationPolicy) error {
	for _, gap := range gaps {
		// Get all AttestationAuthorities in this policy.
		auths, err := r.getAttestationAuthoritiesForGAP(gap)
		if err != nil {
			return err
		}
		if len(auths) == 0 {
			return fmt.Errorf("Generic attestation policy %s did not specify any attestation authority.", gap.Name)
		}
	}
	return nil
}

// Helper function to generate an error with a comprehensive message on
// which images are rejected and what attestations they are missing.
func generateRejectedReviewErr(badImages []string, missingAttestations map[string]map[string][]string) error {
	errMsg := fmt.Sprintf("%d images are not attested by all authorities in any GAP policy:\n", len(badImages))
	for _, image := range badImages {
		errMsg = errMsg + fmt.Sprintf("- image %s is not attested by\n", image)
		for gapName, authNames := range missingAttestations[image] {
			errMsg = errMsg + fmt.Sprintf("  - %+q in gap %s\n", authNames, gapName)
		}
	}
	return fmt.Errorf(errMsg)
}

// ReviewGAP reviews images against generic attestation policies
// Return error if policies are not well-formed or violations are found.
func (r Reviewer) ReviewGAP(images []string, gaps []v1beta1.GenericAttestationPolicy, pod *v1.Pod, c metadata.ReadOnlyClient) error {
	// If no policy found, images should be admitted.
	if len(gaps) == 0 {
		glog.Info("No Generic Attestation Policies found")
		return nil
	}

	// Check if all GAPs are well-formed.
	if err := r.checkGAPs(gaps); err != nil {
		return err
	}

	images, removed := util.SplitGloballyAllowedImages(images)
	glog.Infof("%d images are globally allowed: %+q\n", len(removed), removed)

	images, removed = util.SplitGapAllowedImages(images, generateGapAllowlist(gaps))
	glog.Infof("%d images are gap allowed: %+q\n", len(removed), removed)

	// For logging purpose only.
	// we store missing attestations info in the following format:
	// missingAttestations[image][gap] = a list of not attested auth names
>>>>>>> fea1bd99
	missingAttestations := map[string]map[string][]string{}
	var badImages []string
	for _, image := range images {
		glog.Infof("Check if %s has valid Attestations.", image)
		imgAttestedByAnyGap := false
		missingAttestations[image] = map[string][]string{}
		for _, gap := range gaps {
			isAttested, notAttestedAuthNames, err := r.reviewImageWithGAP(image, gap, c)
			if err != nil {
				return err
			}
			if isAttested {
				imgAttestedByAnyGap = true
<<<<<<< HEAD
=======
				break
>>>>>>> fea1bd99
			}
			missingAttestations[image][gap.Name] = notAttestedAuthNames
		}
		if err := r.config.Strategy.HandleAttestation(image, pod, imgAttestedByAnyGap); err != nil {
			glog.Errorf("error handling attestations %v", err)
		}
		if !imgAttestedByAnyGap {
			glog.Infof("Image %s is not attested by any gap policy.", image)
<<<<<<< HEAD
			allImgsAttested = false
			badImages = append(badImages, image)
		}
	}
	if !allImgsAttested {
		errMsg := "Some images are not attested by all authorities in any GAP policy:\n"
		for _, image := range badImages {
			errMsg = errMsg + fmt.Sprintf("- image %s is not attested by\n", image)
			for gapName, authNames := range missingAttestations[image] {
				errMsg = errMsg + fmt.Sprintf("  - %+q in gap %s\n", authNames, gapName)
			}
=======
			badImages = append(badImages, image)
>>>>>>> fea1bd99
		}
		return fmt.Errorf(errMsg)
	}
<<<<<<< HEAD
	glog.Infof("All images are either allow or attested.")
=======
	if len(badImages) != 0 {
		return generateRejectedReviewErr(badImages, missingAttestations)
	}

	if len(images) == 0 {
		glog.Infof("images are all globally or gap allowed, returning successful status: %s", images)
		return nil
	}

	glog.Infof("%d images are attested: %+q\n", len(images), images)
	glog.Infof("All images are either allowed or attested.")
>>>>>>> fea1bd99
	return nil
}

// ReviewISP reviews images against image security policies
// Returns error if violations are found and handles them per violation strategy
func (r Reviewer) ReviewISP(images []string, isps []v1beta1.ImageSecurityPolicy, pod *v1.Pod, c metadata.ReadWriteClient) error {
	images, _ = util.SplitGloballyAllowedImages(images)
	if len(images) == 0 {
		glog.Infof("images are all globally allowed, returning successful status: %s", images)
		return nil
	}
	if len(isps) == 0 {
		return nil
	}

	for _, isp := range isps {
		glog.Infof("Validating against ImageSecurityPolicy %s", isp.Name)
<<<<<<< HEAD
		// Get the attestationauthority in this policy.
=======
		// Get the Attestationauthority in this policy.
>>>>>>> fea1bd99
		auth, err := r.getAttestationAuthorityForISP(isp)
		if err != nil {
			return err
		}
<<<<<<< HEAD

		for _, image := range images {
			glog.Infof("Check if %s as valid Attestations.", image)
			imgAttested := false
			if auth != nil {
=======
		// auth will be nil if empty auth name or user does not provide auth name
		authProvided := auth != nil

		for _, image := range images {
			glog.Infof("Check if %s has valid Attestations.", image)
			imgAttested := false
			if authProvided {
>>>>>>> fea1bd99
				imgAttested = r.isAttestedBy(image, *auth, c)
			}

			if err := r.config.Strategy.HandleAttestation(image, pod, imgAttested); err != nil {
				glog.Errorf("error handling attestations %v", err)
			}

			// Skip vulnerability check for Webhook if attestations found.
			if imgAttested && r.config.IsWebhook {
				continue
			}

			glog.Infof("Getting vulnz for %s", image)
			violations, err := r.config.Validate(isp, image, c)
			if err != nil {
				return fmt.Errorf("error validating image security policy %v", err)
			}
			if len(violations) != 0 {
				return r.handleViolations(image, pod, violations)
			}
<<<<<<< HEAD
			if r.config.IsWebhook && auth != nil {
=======
			if r.config.IsWebhook && authProvided {
>>>>>>> fea1bd99
				if err := r.addAttestation(image, isp, *auth, c); err != nil {
					glog.Errorf("error adding attestations %s", err)
				}
			}
			glog.Infof("Found no violations for %s within ISP %s", image, isp.Name)
		}
	}
	return nil
}

<<<<<<< HEAD
// Check if a image is attested by a given attestation authority.
=======
// Check if an image is attested by a given attestation authority.
>>>>>>> fea1bd99
func (r Reviewer) isAttestedBy(image string, auth v1beta1.AttestationAuthority, c metadata.ReadOnlyClient) bool {
	transport := AttestorValidatingTransport{Client: c, Attestor: auth}
	attestations, err := transport.GetValidatedAttestations(image)
	if err != nil {
		glog.Errorf("Error fetching validated attestations for %s: %v", image, err)
	}
	if len(attestations) == 0 {
		return false
	}
	return true
}

<<<<<<< HEAD
// Returns a subset of 'auths' for which there are no attestations for 'image', as well as an indicator if any auth satisfies image.
func (r Reviewer) findUnsatisfiedAuths(image string, auths []v1beta1.AttestationAuthority, c metadata.ReadOnlyClient) ([]v1beta1.AttestationAuthority, bool) {
	notAttestedBy := []v1beta1.AttestationAuthority{}
	attestedByAny := false
	for _, auth := range auths {
		if !r.isAttestedBy(image, auth, c) {
			notAttestedBy = append(notAttestedBy, auth)
		} else {
			attestedByAny = true
=======
// Returns a list of attestation authority names for which there are no attestations for the image.
func (r Reviewer) findUnsatisfiedAuthNames(image string, auths []v1beta1.AttestationAuthority, c metadata.ReadOnlyClient) []string {
	notAttestedAuthNames := make([]string, 0)
	for _, auth := range auths {
		if !r.isAttestedBy(image, auth, c) {
			notAttestedAuthNames = append(notAttestedAuthNames, auth.Name)
>>>>>>> fea1bd99
		}
	}
	return notAttestedAuthNames
}

func (r Reviewer) handleViolations(image string, pod *v1.Pod, violations []policy.Violation) error {
	errMsg := fmt.Sprintf("found violations in %s", image)
	// Check if one of the violations is that the image is not fully qualified
	for _, v := range violations {
		if v.Type() == policy.UnqualifiedImageViolation {
			errMsg = fmt.Sprintf(`%s is not a fully qualified image.
			  You can run 'kubectl plugin resolve-tags' to qualify all images with a digest.
			  Instructions for installing the plugin can be found at https://github.com/grafeas/kritis/blob/master/cmd/kritis/kubectl/plugins/resolve`, image)
		}
	}
	if err := r.config.Strategy.HandleViolation(image, pod, violations); err != nil {
		return fmt.Errorf("%s. error handling violation %v", errMsg, err)
	}
	return fmt.Errorf(errMsg)
}

// Create attestations for 'image' by ISP auth.
func (r Reviewer) addAttestation(image string, isp v1beta1.ImageSecurityPolicy, auth v1beta1.AttestationAuthority, c metadata.ReadWriteClient) error {
<<<<<<< HEAD
	errMsgs := []string{}
	// Get or Create Note for this this Authority
	n, err := util.GetOrCreateAttestationNote(c, &auth)
	if err != nil {
		errMsgs = append(errMsgs, err.Error())
	}
	// Get secret for this Authority
	s, err := r.config.Secret(isp.Namespace, isp.Spec.PrivateKeySecretName)
	if err != nil {
		errMsgs = append(errMsgs, err.Error())
	}
	// Create Attestation Signature
	if _, err := c.CreateAttestationOccurrence(n, image, s, grafeas.DefaultProject); err != nil {
		errMsgs = append(errMsgs, err.Error())
	}

	if len(errMsgs) == 0 {
		return nil
=======
	// Get or Create Note for this this Authority
	n, err := util.GetOrCreateAttestationNote(c, &auth)
	if err != nil {
		return fmt.Errorf("error getting or creating note when adding attestation: %s", err)
	}
	// Get secret for this Authority
	s, err := r.config.Secret(isp.Namespace, isp.Spec.PrivateKeySecretName)
	if err != nil {
		return fmt.Errorf("error getting secret when adding attestation: %s", err)
	}
	// Create Attestation Signature
	if _, err := c.CreateAttestationOccurrence(n, image, s, grafeas.DefaultProject); err != nil {
		return fmt.Errorf("error creating occurrence when adding attestation: %s", err)
>>>>>>> fea1bd99
	}

	return nil
}

func (r Reviewer) getAttestationAuthorityForISP(isp v1beta1.ImageSecurityPolicy) (*v1beta1.AttestationAuthority, error) {
	aName := isp.Spec.AttestationAuthorityName
	if aName == "" {
<<<<<<< HEAD
=======
		glog.Infof("attestationAuthorityName is empty or unset in isp %s", isp.Name)
>>>>>>> fea1bd99
		return nil, nil
	}
	a, err := r.config.Auths(isp.Namespace, aName)
	if err != nil {
<<<<<<< HEAD
		return nil, fmt.Errorf("Error getting attestors: %v", err)
=======
		return nil, fmt.Errorf("error getting attestors: %v", err)
>>>>>>> fea1bd99
	}
	return a, nil
}

func (r Reviewer) getAttestationAuthoritiesForGAP(gap v1beta1.GenericAttestationPolicy) ([]v1beta1.AttestationAuthority, error) {
	auths := make([]v1beta1.AttestationAuthority, len(gap.Spec.AttestationAuthorityNames))
	for i, aName := range gap.Spec.AttestationAuthorityNames {
		a, err := r.config.Auths(gap.Namespace, aName)
		if err != nil {
			return nil, fmt.Errorf("Error getting attestors: %v", err)
		}
		auths[i] = *a
	}
	return auths, nil
}<|MERGE_RESOLUTION|>--- conflicted
+++ resolved
@@ -57,58 +57,6 @@
 		for _, pattern := range gap.Spec.AdmissionAllowlistPatterns {
 			allowlist = append(allowlist, pattern.NamePattern)
 		}
-<<<<<<< HEAD
-	}
-	return allowlist
-}
-
-// reviewImageWithGAP reviews single image against a single generic attestation policy
-func (r Reviewer) reviewImageWithGAP(image string, gap v1beta1.GenericAttestationPolicy, c metadata.ReadOnlyClient) (bool, []string, error) {
-	glog.Infof("Validating against GenericAttestationPolicy %s", gap.Name)
-
-	// Get all AttestationAuthorities in this policy.
-	auths, err := r.getAttestationAuthoritiesForGAP(gap)
-	if err != nil {
-		return false, nil, err
-	}
-
-	notAttestedBy, _ := r.findUnsatisfiedAuths(image, auths, c)
-	if len(notAttestedBy) == 0 {
-		glog.Infof("Image is attested by gap %s", gap.Name)
-		return true, make([]string, 0), nil
-	}
-
-	notAttestedAuthNames := make([]string, len(notAttestedBy))
-	for i, notAttestedAuth := range notAttestedBy {
-		notAttestedAuthNames[i] = notAttestedAuth.Name
-	}
-	glog.Infof("Image is missing attestations from %+q in gap %s", notAttestedAuthNames, gap.Name)
-
-	return false, notAttestedAuthNames, nil
-}
-
-func (r Reviewer) checkGAPs(gaps []v1beta1.GenericAttestationPolicy) error {
-	for _, gap := range gaps {
-		// Get all AttestationAuthorities in this policy.
-		auths, err := r.getAttestationAuthoritiesForGAP(gap)
-		if err != nil {
-			return err
-		}
-		if len(auths) == 0 {
-			return fmt.Errorf("Generic attestation policy %s did not specify any attestation authority.", gap.Name)
-		}
-	}
-	return nil
-}
-
-// ReviewGAP reviews images against generic attestation policies
-func (r Reviewer) ReviewGAP(images []string, gaps []v1beta1.GenericAttestationPolicy, pod *v1.Pod, c metadata.ReadOnlyClient) error {
-	// If no policy found, images should be admitted.
-	if len(gaps) == 0 {
-		glog.Info("No Generic Attestation Policies found")
-		return nil
-=======
->>>>>>> fea1bd99
 	}
 	return allowlist
 }
@@ -121,21 +69,6 @@
 func (r Reviewer) reviewImageWithGAP(image string, gap v1beta1.GenericAttestationPolicy, c metadata.ReadOnlyClient) (bool, []string, error) {
 	glog.Infof("Validating against GenericAttestationPolicy %s", gap.Name)
 
-<<<<<<< HEAD
-	// Check if all GAPs are well-formed.
-	if err := r.checkGAPs(gaps); err != nil {
-		return err
-	}
-	images = util.RemoveGloballyAllowedImages(images)
-	images = util.RemoveGapAllowedImages(images, generateGapAllowlist(gaps))
-
-	if len(images) == 0 {
-		glog.Infof("images are all globally or gap allowed, returning successful status: %s", images)
-		return nil
-	}
-
-	allImgsAttested := true
-=======
 	// Get all AttestationAuthorities in this policy.
 	auths, err := r.getAttestationAuthoritiesForGAP(gap)
 	if err != nil {
@@ -202,7 +135,6 @@
 	// For logging purpose only.
 	// we store missing attestations info in the following format:
 	// missingAttestations[image][gap] = a list of not attested auth names
->>>>>>> fea1bd99
 	missingAttestations := map[string]map[string][]string{}
 	var badImages []string
 	for _, image := range images {
@@ -216,10 +148,7 @@
 			}
 			if isAttested {
 				imgAttestedByAnyGap = true
-<<<<<<< HEAD
-=======
 				break
->>>>>>> fea1bd99
 			}
 			missingAttestations[image][gap.Name] = notAttestedAuthNames
 		}
@@ -228,27 +157,9 @@
 		}
 		if !imgAttestedByAnyGap {
 			glog.Infof("Image %s is not attested by any gap policy.", image)
-<<<<<<< HEAD
-			allImgsAttested = false
 			badImages = append(badImages, image)
 		}
 	}
-	if !allImgsAttested {
-		errMsg := "Some images are not attested by all authorities in any GAP policy:\n"
-		for _, image := range badImages {
-			errMsg = errMsg + fmt.Sprintf("- image %s is not attested by\n", image)
-			for gapName, authNames := range missingAttestations[image] {
-				errMsg = errMsg + fmt.Sprintf("  - %+q in gap %s\n", authNames, gapName)
-			}
-=======
-			badImages = append(badImages, image)
->>>>>>> fea1bd99
-		}
-		return fmt.Errorf(errMsg)
-	}
-<<<<<<< HEAD
-	glog.Infof("All images are either allow or attested.")
-=======
 	if len(badImages) != 0 {
 		return generateRejectedReviewErr(badImages, missingAttestations)
 	}
@@ -260,7 +171,6 @@
 
 	glog.Infof("%d images are attested: %+q\n", len(images), images)
 	glog.Infof("All images are either allowed or attested.")
->>>>>>> fea1bd99
 	return nil
 }
 
@@ -278,22 +188,11 @@
 
 	for _, isp := range isps {
 		glog.Infof("Validating against ImageSecurityPolicy %s", isp.Name)
-<<<<<<< HEAD
-		// Get the attestationauthority in this policy.
-=======
 		// Get the Attestationauthority in this policy.
->>>>>>> fea1bd99
 		auth, err := r.getAttestationAuthorityForISP(isp)
 		if err != nil {
 			return err
 		}
-<<<<<<< HEAD
-
-		for _, image := range images {
-			glog.Infof("Check if %s as valid Attestations.", image)
-			imgAttested := false
-			if auth != nil {
-=======
 		// auth will be nil if empty auth name or user does not provide auth name
 		authProvided := auth != nil
 
@@ -301,7 +200,6 @@
 			glog.Infof("Check if %s has valid Attestations.", image)
 			imgAttested := false
 			if authProvided {
->>>>>>> fea1bd99
 				imgAttested = r.isAttestedBy(image, *auth, c)
 			}
 
@@ -322,11 +220,7 @@
 			if len(violations) != 0 {
 				return r.handleViolations(image, pod, violations)
 			}
-<<<<<<< HEAD
-			if r.config.IsWebhook && auth != nil {
-=======
 			if r.config.IsWebhook && authProvided {
->>>>>>> fea1bd99
 				if err := r.addAttestation(image, isp, *auth, c); err != nil {
 					glog.Errorf("error adding attestations %s", err)
 				}
@@ -337,11 +231,7 @@
 	return nil
 }
 
-<<<<<<< HEAD
-// Check if a image is attested by a given attestation authority.
-=======
 // Check if an image is attested by a given attestation authority.
->>>>>>> fea1bd99
 func (r Reviewer) isAttestedBy(image string, auth v1beta1.AttestationAuthority, c metadata.ReadOnlyClient) bool {
 	transport := AttestorValidatingTransport{Client: c, Attestor: auth}
 	attestations, err := transport.GetValidatedAttestations(image)
@@ -354,24 +244,12 @@
 	return true
 }
 
-<<<<<<< HEAD
-// Returns a subset of 'auths' for which there are no attestations for 'image', as well as an indicator if any auth satisfies image.
-func (r Reviewer) findUnsatisfiedAuths(image string, auths []v1beta1.AttestationAuthority, c metadata.ReadOnlyClient) ([]v1beta1.AttestationAuthority, bool) {
-	notAttestedBy := []v1beta1.AttestationAuthority{}
-	attestedByAny := false
-	for _, auth := range auths {
-		if !r.isAttestedBy(image, auth, c) {
-			notAttestedBy = append(notAttestedBy, auth)
-		} else {
-			attestedByAny = true
-=======
 // Returns a list of attestation authority names for which there are no attestations for the image.
 func (r Reviewer) findUnsatisfiedAuthNames(image string, auths []v1beta1.AttestationAuthority, c metadata.ReadOnlyClient) []string {
 	notAttestedAuthNames := make([]string, 0)
 	for _, auth := range auths {
 		if !r.isAttestedBy(image, auth, c) {
 			notAttestedAuthNames = append(notAttestedAuthNames, auth.Name)
->>>>>>> fea1bd99
 		}
 	}
 	return notAttestedAuthNames
@@ -395,26 +273,6 @@
 
 // Create attestations for 'image' by ISP auth.
 func (r Reviewer) addAttestation(image string, isp v1beta1.ImageSecurityPolicy, auth v1beta1.AttestationAuthority, c metadata.ReadWriteClient) error {
-<<<<<<< HEAD
-	errMsgs := []string{}
-	// Get or Create Note for this this Authority
-	n, err := util.GetOrCreateAttestationNote(c, &auth)
-	if err != nil {
-		errMsgs = append(errMsgs, err.Error())
-	}
-	// Get secret for this Authority
-	s, err := r.config.Secret(isp.Namespace, isp.Spec.PrivateKeySecretName)
-	if err != nil {
-		errMsgs = append(errMsgs, err.Error())
-	}
-	// Create Attestation Signature
-	if _, err := c.CreateAttestationOccurrence(n, image, s, grafeas.DefaultProject); err != nil {
-		errMsgs = append(errMsgs, err.Error())
-	}
-
-	if len(errMsgs) == 0 {
-		return nil
-=======
 	// Get or Create Note for this this Authority
 	n, err := util.GetOrCreateAttestationNote(c, &auth)
 	if err != nil {
@@ -428,7 +286,6 @@
 	// Create Attestation Signature
 	if _, err := c.CreateAttestationOccurrence(n, image, s, grafeas.DefaultProject); err != nil {
 		return fmt.Errorf("error creating occurrence when adding attestation: %s", err)
->>>>>>> fea1bd99
 	}
 
 	return nil
@@ -437,19 +294,12 @@
 func (r Reviewer) getAttestationAuthorityForISP(isp v1beta1.ImageSecurityPolicy) (*v1beta1.AttestationAuthority, error) {
 	aName := isp.Spec.AttestationAuthorityName
 	if aName == "" {
-<<<<<<< HEAD
-=======
 		glog.Infof("attestationAuthorityName is empty or unset in isp %s", isp.Name)
->>>>>>> fea1bd99
 		return nil, nil
 	}
 	a, err := r.config.Auths(isp.Namespace, aName)
 	if err != nil {
-<<<<<<< HEAD
-		return nil, fmt.Errorf("Error getting attestors: %v", err)
-=======
 		return nil, fmt.Errorf("error getting attestors: %v", err)
->>>>>>> fea1bd99
 	}
 	return a, nil
 }
