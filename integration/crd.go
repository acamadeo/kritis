--- conflicted
+++ resolved
@@ -42,13 +42,8 @@
 `
 )
 
-<<<<<<< HEAD
-// Secret name for test-attestor, which matches integration/testdata/image-security-policy/my-isp.yaml
-var aaSecret = "test-attestor"
-=======
 // Secret name in integration/testdata/image-security-policy/my-isp.yaml
 var aaSecret = "test-secret"
->>>>>>> fea1bd99
 
 // CRDs is a map of CRD type to names of the expected CRDs to create.
 var crdNames = map[string]string{
